--- conflicted
+++ resolved
@@ -1,31 +1,14 @@
-<<<<<<< HEAD
-<!doctype html>
-<html lang="en">
-  <head>
-    <meta charset="UTF-8" />
-    <link rel="icon" type="image/svg+xml" href="/vite.svg" />
-    <meta name="viewport" content="width=device-width, initial-scale=1.0" />
-    <title>Vitalita Portal - Blood Donation Management System</title>
-    <script type="module" crossorigin src="/assets/index-CXtl54i5.js"></script>
-    <link rel="stylesheet" crossorigin href="/assets/index-BLJnIY0x.css">
-  </head>
-  <body>
-    <div id="root"></div>
-
-  </body>
-=======
-<!doctype html>
-<html lang="en">
-  <head>
-    <meta charset="UTF-8" />
-    <link rel="icon" type="image/svg+xml" href="/vite.svg" />
-    <meta name="viewport" content="width=device-width, initial-scale=1.0" />
-    <title>Vitalita Portal - Blood Donation Management System</title>
-    <script type="module" crossorigin src="/assets/index-Cv97Hymn.js"></script>
-    <link rel="stylesheet" crossorigin href="/assets/index-BfEv4XcA.css">
-  </head>
-  <body>
-    <div id="root"></div>
-  </body>
->>>>>>> 19719b74
+<!doctype html>
+<html lang="en">
+  <head>
+    <meta charset="UTF-8" />
+    <link rel="icon" type="image/svg+xml" href="/vite.svg" />
+    <meta name="viewport" content="width=device-width, initial-scale=1.0" />
+    <title>Vitalita Portal - Blood Donation Management System</title>
+    <script type="module" crossorigin src="/assets/index-CXtl54i5.js"></script>
+    <link rel="stylesheet" crossorigin href="/assets/index-BLJnIY0x.css">
+  </head>
+  <body>
+    <div id="root"></div>
+  </body>
 </html>